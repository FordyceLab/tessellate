--- conflicted
+++ resolved
@@ -120,7 +120,6 @@
 #     queue = mp.Queue()
 #     p = mp.Pool(10, plot_worker, (queue,))
 
-<<<<<<< HEAD
     WANDB = True
     
     if WANDB:
@@ -130,13 +129,6 @@
     # Define the model parameters
     INPUT_SIZE = 20
     GRAPH_CONV = 10
-=======
-    torch.backends.cudnn.benchmark = True
-    
-    # Define the model parameters
-    INPUT_SIZE = 25
-    GRAPH_CONV = 5
->>>>>>> 2234a69b
     FEED = 'complete'
     
     # Get references to the different devices
@@ -152,7 +144,6 @@
 
     # Generate the dataset/dataloader for training
     data = TesselateDataset('id_lists/ProteinNet/ProteinNet12/x_ray/success/training_30_ids.txt', 'data/contacts.hdf5', FEED)
-<<<<<<< HEAD
     dataloader = DataLoader(data, batch_size=1, shuffle=True,
                             num_workers=0, pin_memory=False,
                             collate_fn=dict_collate)
@@ -161,12 +152,6 @@
     val_loader = DataLoader(val_data, batch_size=1, shuffle=True,
                             num_workers=0, pin_memory=False,
                             collate_fn=dict_collate)
-    
-=======
-    dataloader = DataLoader(data, batch_size=1, shuffle=False,
-                            num_workers=1000, pin_memory=True,
-                            collate_fn=lambda b: b[0])
->>>>>>> 2234a69b
 
     # Initialize the optimizer
     opt = optim.SGD(model.parameters(), lr = .005, momentum=0.9) #, weight_decay=1e-4)
@@ -193,7 +178,6 @@
                 atomtypes = torch.from_numpy(sample['atomtypes'][idx][:, 3])
                 adjacency = make_sparse_mat(sample['adjacency'][idx], 'adj')
                 memberships = make_sparse_mat(sample['memberships'][idx], 'mem')
-                target = make_sparse_mat(sample['target'][idx], 'tar', np.max(sample['memberships'][idx]) + 1)
 
                 # Move the data to the appropriate device
                 adjacency = adjacency.float().to(cuda0)
